use crate::prelude::*;

use crate::env::new::RawVariable;
use heck::ToKebabCase;
use std::collections::BTreeMap;
use std::collections::BTreeSet;

pub fn wrap_expression(expression: impl AsRef<str>) -> String {
    format!("${{{{ {} }}}}", expression.as_ref())
}

pub fn env_expression(environment_variable: &impl RawVariable) -> String {
    wrap_expression(format!("env.{}", environment_variable.name()))
}


pub fn is_github_hosted() -> String {
    "startsWith(runner.name, 'GitHub Actions') || startsWith(runner.name, 'Hosted Agent')".into()
}

pub fn setup_conda() -> Step {
    // use crate::actions::workflow::definition::step::CondaChannel;
    Step {
        name: Some("Setup conda (GH runners only)".into()),
        uses: Some("s-weigand/setup-conda@v1.0.5".into()),
        r#if: Some(is_github_hosted()),
        with: Some(step::Argument::SetupConda {
            update_conda:   Some(false),
            conda_channels: Some("anaconda, conda-forge".into()),
        }),
        ..default()
    }
}

pub fn setup_wasm_pack_step() -> Step {
    Step {
        name: Some("Installing wasm-pack".into()),
        uses: Some("jetli/wasm-pack-action@v0.3.0".into()),
        with: Some(step::Argument::Other(BTreeMap::from_iter([(
            "version".into(),
            "v0.10.2".into(),
        )]))),
        r#if: Some(is_github_hosted()),
        ..default()
    }
}

pub fn github_script_step(name: impl Into<String>, script: impl Into<String>) -> Step {
    Step {
        name: Some(name.into()),
        uses: Some("actions/github-script@v6".into()),
        with: Some(step::Argument::GitHubScript { script: script.into() }),
        ..default()
    }
}

pub fn setup_artifact_api() -> Step {
    let script = [
        r#"core.exportVariable("ACTIONS_RUNTIME_TOKEN", process.env["ACTIONS_RUNTIME_TOKEN"])"#,
        r#"core.exportVariable("ACTIONS_RUNTIME_URL", process.env["ACTIONS_RUNTIME_URL"])"#,
        r#"core.exportVariable("GITHUB_RETENTION_DAYS", process.env["GITHUB_RETENTION_DAYS"])"#,
    ]
    .join("\n");
    github_script_step("Setup the Artifact API environment", script)
}

pub fn is_windows_runner() -> String {
    "runner.os == 'Windows'".into()
}

pub fn is_non_windows_runner() -> String {
    "runner.os != 'Windows'".into()
}

pub fn shell_os(os: OS, command_line: impl Into<String>) -> Step {
    Step {
        run: Some(command_line.into()),
        env: once(github_token_env()).collect(),
        r#if: Some(format!("runner.os {} 'Windows'", if os == OS::Windows { "==" } else { "!=" })),
        shell: Some(if os == OS::Windows { Shell::Pwsh } else { Shell::Bash }),
        ..default()
    }
}

pub fn shell(command_line: impl Into<String>) -> Step {
    Step { run: Some(command_line.into()), env: once(github_token_env()).collect(), ..default() }
}

pub fn run(run_args: impl AsRef<str>) -> Step {
    shell(format!("./run {}", run_args.as_ref()))
}

pub fn cancel_workflow_action() -> Step {
    Step {
        name: Some("Cancel Previous Runs".into()),
        uses: Some("styfle/cancel-workflow-action@0.9.1".into()),
        with: Some(step::Argument::Other(BTreeMap::from_iter([(
            "access_token".into(),
            "${{ github.token }}".into(),
        )]))),
        ..default()
    }
}

#[derive(Clone, Debug, Serialize, Deserialize)]
pub struct JobId(String);

#[derive(Clone, Debug, Serialize, Deserialize)]
#[serde(rename_all = "kebab-case", untagged)]
pub enum Concurrency {
    Plain(String),
    Map { group: String, cancel_in_progress: bool },
}

impl Concurrency {
    pub fn new(group_name: impl Into<String>) -> Self {
        Self::Plain(group_name.into())
    }
}

#[derive(Clone, Debug, Serialize, Deserialize)]
#[serde(rename_all = "kebab-case")]
pub struct Workflow {
    pub name:        String,
    #[serde(skip_serializing_if = "Option::is_none")]
    pub description: Option<String>,
    pub on:          Event,
    pub jobs:        BTreeMap<String, Job>,
    #[serde(skip_serializing_if = "BTreeMap::is_empty")]
    pub env:         BTreeMap<String, String>,
    #[serde(skip_serializing_if = "Option::is_none")]
    pub concurrency: Option<Concurrency>,
}

impl Default for Workflow {
    fn default() -> Self {
        let mut ret = Self {
            name:        default(),
            description: default(),
            on:          default(),
            jobs:        default(),
            env:         default(),
            concurrency: default(),
        };
        // By default CI should never check program versions.
        ret.env("ENSO_BUILD_SKIP_VERSION_CHECK", "true");
        ret
    }
}

impl Workflow {
    pub fn new(name: impl Into<String>) -> Self {
        Self { name: name.into(), ..Default::default() }
    }

    pub fn expose_outputs(&self, source_job_id: impl AsRef<str>, consumer_job: &mut Job) {
        let source_job = self.jobs.get(source_job_id.as_ref()).unwrap();
        consumer_job.use_job_outputs(source_job_id.as_ref(), source_job);
    }
}

impl Workflow {
    pub fn add_job(&mut self, job: Job) -> String {
        let key = job.name.to_kebab_case();
        self.jobs.insert(key.clone(), job);
        key
    }

    pub fn add<J: JobArchetype>(&mut self, os: OS) -> String {
        self.add_customized::<J>(os, |_| {})
    }

    pub fn add_customized<J: JobArchetype>(&mut self, os: OS, f: impl FnOnce(&mut Job)) -> String {
        let (key, mut job) = J::entry(os);
        f(&mut job);
        self.jobs.insert(key.clone(), job);
        key
    }

    pub fn add_dependent<J: JobArchetype>(
        &mut self,
        os: OS,
        needed: impl IntoIterator<Item: AsRef<str>>,
    ) -> String {
        let (key, mut job) = J::entry(os);
        for needed in needed {
            self.expose_outputs(needed.as_ref(), &mut job);
        }
        self.jobs.insert(key.clone(), job);
        key
    }

    pub fn env(&mut self, var_name: impl Into<String>, var_value: impl Into<String>) {
        self.env.insert(var_name.into(), var_value.into());
    }
}

#[derive(Clone, Debug, Default, Serialize, Deserialize)]
#[serde(rename_all = "kebab-case")]
pub struct Push {
    #[serde(skip_serializing_if = "Vec::is_empty")]
    pub branches:        Vec<String>,
    #[serde(skip_serializing_if = "Vec::is_empty")]
    pub tags:            Vec<String>,
    #[serde(skip_serializing_if = "Vec::is_empty")]
    pub branches_ignore: Vec<String>,
    #[serde(skip_serializing_if = "Vec::is_empty")]
    pub tags_ignore:     Vec<String>,
    #[serde(skip_serializing_if = "Vec::is_empty")]
    pub paths:           Vec<PathBuf>,
    #[serde(skip_serializing_if = "Vec::is_empty")]
    pub paths_ignore:    Vec<PathBuf>,
}

#[derive(Clone, Debug, Default, Serialize, Deserialize)]
#[serde(rename_all = "kebab-case")]
pub struct PullRequest {}

#[derive(Clone, Debug, Default, Serialize, Deserialize)]
#[serde(rename_all = "kebab-case")]
pub struct Schedule {
    pub cron: String,
}

impl Schedule {
    pub fn new(cron_text: impl Into<String>) -> Result<Self> {
        let cron = cron_text.into();
        // Check if the given string is a valid cron expression.
        // let _ = cron::Schedule::from_str(cron_text.as_str())?;
        Ok(Self { cron })
    }
}

#[derive(Clone, Debug, Serialize, Deserialize)]
#[serde(rename_all = "camelCase")]
#[serde(tag = "type")]
pub enum WorkflowDispatchInputType {
    String {
        #[serde(skip_serializing_if = "Option::is_none")]
        default: Option<String>,
    },
    Choice {
        #[serde(skip_serializing_if = "Option::is_none")]
        default: Option<String>,
        choices: Vec<String>, // should be non-empty
    },
    Boolean {
        #[serde(skip_serializing_if = "Option::is_none")]
        default: Option<bool>,
    },
    Environment {
        #[serde(skip_serializing_if = "Option::is_none")]
        default: Option<String>,
    },
}

impl Default for WorkflowDispatchInputType {
    fn default() -> Self {
        Self::String { default: None }
    }
}

#[derive(Clone, Debug, Serialize, Deserialize)]
#[serde(rename_all = "camelCase")]
pub struct WorkflowDispatchInput {
    /// A string description of the input parameter.
    pub description:         String,
    /// A string shown to users using the deprecated input.
    #[serde(skip_serializing_if = "Option::is_none")]
    pub deprecation_message: Option<String>,
    /// A boolean to indicate whether the action requires the input parameter. Set to true when the
    /// parameter is required.
    pub required:            bool,
    /// A string representing the type of the input.
    #[serde(flatten)]
    pub r#type:              WorkflowDispatchInputType,
}

impl WorkflowDispatchInput {
    pub fn new(description: impl Into<String>, required: bool) -> Self {
        Self {
            description: description.into(),
            deprecation_message: None,
            required,
            r#type: Default::default(),
        }
    }

    pub fn new_string(
        description: impl Into<String>,
        required: bool,
        default: impl Into<String>,
    ) -> Self {
        Self {
            r#type: WorkflowDispatchInputType::String { default: Some(default.into()) },
            ..Self::new(description, required)
        }
    }

    pub fn new_boolean(description: impl Into<String>, required: bool, default: bool) -> Self {
        Self {
            r#type: WorkflowDispatchInputType::Boolean { default: Some(default) },
            ..Self::new(description, required)
        }
    }
}

#[derive(Clone, Debug, Default, Serialize, Deserialize)]
#[serde(rename_all = "kebab-case")]
pub struct WorkflowDispatch {
    #[serde(skip_serializing_if = "BTreeMap::is_empty")]
    pub inputs: BTreeMap<String, WorkflowDispatchInput>,
}

impl WorkflowDispatch {
    pub fn add_input(
        &mut self,
        name: impl Into<String>,
        input: WorkflowDispatchInput,
    ) -> &mut Self {
        self.inputs.insert(name.into(), input);
        self
    }

    pub fn with_input<S: Into<String>>(mut self, name: S, input: WorkflowDispatchInput) -> Self {
        self.inputs.insert(name.into(), input);
        self
    }
}

#[derive(Clone, Debug, Default, Serialize, Deserialize)]
#[serde(rename_all = "snake_case")]
pub struct Event {
    #[serde(skip_serializing_if = "Option::is_none")]
    pub push:              Option<Push>,
    #[serde(skip_serializing_if = "Option::is_none")]
    pub pull_request:      Option<PullRequest>,
    #[serde(skip_serializing_if = "Vec::is_empty")]
    pub schedule:          Vec<Schedule>,
    #[serde(skip_serializing_if = "Option::is_none")]
    pub workflow_dispatch: Option<WorkflowDispatch>,
}

#[derive(Clone, Debug, Default, Serialize, Deserialize)]
#[serde(rename_all = "kebab-case")]
pub struct Job {
    pub name:     String,
    #[serde(skip_serializing_if = "BTreeSet::is_empty")]
    pub needs:    BTreeSet<String>,
    pub runs_on:  Vec<RunnerLabel>,
    pub steps:    Vec<Step>,
    #[serde(skip_serializing_if = "BTreeMap::is_empty")]
    pub outputs:  BTreeMap<String, String>,
    #[serde(skip_serializing_if = "Option::is_none")]
    pub strategy: Option<Strategy>,
    #[serde(skip_serializing_if = "BTreeMap::is_empty")]
    pub env:      BTreeMap<String, String>,
}

impl Job {
    pub fn new(name: impl Into<String>) -> Self {
        Self { name: name.into(), ..default() }
    }

    pub fn expose_output(&mut self, step_id: impl AsRef<str>, output_name: impl Into<String>) {
        let step = step_id.as_ref();
        let output = output_name.into();
        let value = format!("${{{{ steps.{step}.outputs.{output} }}}}");
        self.outputs.insert(output, value);
    }

    pub fn env(&mut self, name: impl Into<String>, value: impl Into<String>) {
        self.env.insert(name.into(), value.into());
    }

    pub fn expose_secret_as(&mut self, secret: impl AsRef<str>, given_name: impl Into<String>) {
        self.env(given_name, format!("${{{{ secrets.{} }}}}", secret.as_ref()));
    }

    pub fn use_job_outputs(&mut self, job_id: impl Into<String>, job: &Job) {
        let job_id = job_id.into();
        for (output_name, _) in &job.outputs {
            let reference = format!("${{{{needs.{}.outputs.{}}}}}", job_id, output_name);
            self.env.insert(output_name.into(), reference);
        }
        self.needs(job_id);
    }

    pub fn needs(&mut self, job_id: impl Into<String>) {
        self.needs.insert(job_id.into());
    }
}

#[derive(Clone, Debug, Default, Serialize, Deserialize)]
#[serde(rename_all = "kebab-case")]
pub struct Strategy {
    #[serde(skip_serializing_if = "BTreeMap::is_empty")]
    pub matrix:    BTreeMap<String, serde_json::Value>,
    #[serde(skip_serializing_if = "Option::is_none")]
    pub fail_fast: Option<bool>,
}

impl Strategy {
    pub fn new(
        matrix_entries: impl IntoIterator<
            Item = (impl Into<String>, impl IntoIterator<Item: Serialize>),
        >,
    ) -> Result<Self> {
        let mut ret = Self::default();
        for (key, value) in matrix_entries {
            ret.insert_to_matrix(key, value)?;
        }
        Ok(ret)
    }

<<<<<<< HEAD
    pub fn fail_fast(mut self, fail_fast: bool) -> Self {
        self.fail_fast = Some(fail_fast);
        self
    }

=======
>>>>>>> 2a360d62
    pub fn insert_to_matrix(
        &mut self,
        name: impl Into<String>,
        values: impl IntoIterator<Item: Serialize>,
    ) -> Result<&mut Self> {
        let values = values.into_iter().map(|v| serde_json::to_value(v)).collect_result()?;
        self.matrix.insert(name.into(), serde_json::Value::Array(values));
        Ok(self)
    }

    pub fn new_os(labels: impl Serialize) -> Strategy {
        let oses = serde_json::to_value(labels).unwrap();
        Strategy {
            fail_fast: Some(false),
            matrix:    [("os".to_string(), oses)].into_iter().collect(),
        }
    }
}

#[derive(Clone, Debug, Default, Serialize, Deserialize)]
#[serde(rename_all = "kebab-case")]
pub struct Step {
    #[serde(skip_serializing_if = "Option::is_none")]
    pub id:    Option<String>,
    #[serde(skip_serializing_if = "Option::is_none")]
    pub name:  Option<String>,
    #[serde(skip_serializing_if = "Option::is_none")]
    pub uses:  Option<String>,
    #[serde(skip_serializing_if = "Option::is_none")]
    pub run:   Option<String>,
    #[serde(skip_serializing_if = "Option::is_none")]
    pub r#if:  Option<String>,
    #[serde(skip_serializing_if = "Option::is_none")]
    pub with:  Option<step::Argument>,
    #[serde(skip_serializing_if = "BTreeMap::is_empty")]
    pub env:   BTreeMap<String, String>,
    #[serde(skip_serializing_if = "Option::is_none")]
    pub shell: Option<Shell>,
}

impl Step {
    pub fn with_secret_exposed_as(
        self,
        secret: impl AsRef<str>,
        given_name: impl Into<String>,
    ) -> Self {
        let secret_expr = wrap_expression(format!("secrets.{}", secret.as_ref()));
        self.with_env(given_name, secret_expr)
    }

    pub fn with_env(mut self, name: impl Into<String>, value: impl Into<String>) -> Self {
        self.env.insert(name.into(), value.into());
        self
    }

    pub fn with_if(mut self, condition: impl Into<String>) -> Self {
        self.r#if = Some(condition.into());
        self
    }

    pub fn with_id(mut self, id: impl Into<String>) -> Self {
        self.id = Some(id.into());
        self
    }

    pub fn with_name(mut self, name: impl Into<String>) -> Self {
        self.name = Some(name.into());
        self
    }

    pub fn with_custom_argument(
        mut self,
        name: impl Into<String>,
        value: impl Into<String>,
    ) -> Self {
        match &mut self.with {
            Some(step::Argument::Other(map)) => {
                map.insert(name.into(), value.into());
            }
            _ => {
                if let Some(previous) = self.with {
                    warn!("Dropping previous step argument: {:?}", previous);
                }
                self.with = Some(step::Argument::new_other(name, value));
            }
        }
        self
    }
}

pub fn github_token_env() -> (String, String) {
    ("GITHUB_TOKEN".into(), "${{ secrets.GITHUB_TOKEN }}".into())
}

impl IntoIterator for Step {
    type Item = Step;
    type IntoIter = std::iter::Once<Self>;
    fn into_iter(self) -> Self::IntoIter {
        std::iter::once(self)
    }
}

#[derive(Clone, Debug, Serialize, Deserialize)]
#[serde(rename_all = "kebab-case")]
pub enum Shell {
    /// Command Prompt.
    Cmd,
    Bash,
    /// Power Shell.
    Pwsh,
}

pub mod step {
    use super::*;


    #[derive(Clone, Debug, Serialize, Deserialize)]
    #[serde(rename_all = "kebab-case")]
    #[serde(untagged)]
    pub enum Argument {
        #[serde(rename_all = "kebab-case")]
        Checkout {
            clean: Option<bool>,
        },
        #[serde(rename_all = "kebab-case")]
        SetupConda {
            #[serde(skip_serializing_if = "Option::is_none")]
            update_conda:   Option<bool>,
            #[serde(skip_serializing_if = "Option::is_none")]
            conda_channels: Option<String>, // conda_channels: Vec<CondaChannel>
        },
        #[serde(rename_all = "kebab-case")]
        GitHubScript {
            script: String,
        },
        Other(BTreeMap<String, String>),
    }

    impl Argument {
        pub fn new_other(name: impl Into<String>, value: impl Into<String>) -> Self {
            Argument::Other(BTreeMap::from_iter([(name.into(), value.into())]))
        }
    }
}

#[derive(Clone, Debug, Serialize, Deserialize)]
pub enum RunnerLabel {
    #[serde(rename = "self-hosted")]
    SelfHosted,
    #[serde(rename = "macOS")]
    MacOS,
    #[serde(rename = "Linux")]
    Linux,
    #[serde(rename = "Windows")]
    Windows,
    #[serde(rename = "engine")]
    Engine,
    #[serde(rename = "macos-latest")]
    MacOSLatest,
    #[serde(rename = "linux-latest")]
    LinuxLatest,
    #[serde(rename = "windows-latest")]
    WindowsLatest,
    #[serde(rename = "X64")]
    X64,
    #[serde(rename = "mwu-deluxe")]
    MwuDeluxe,
    #[serde(rename = "benchmark")]
    Benchmark,
    #[serde(rename = "${{ matrix.os }}")]
    MatrixOs,
}

pub fn checkout_repo_step() -> impl IntoIterator<Item = Step> {
    // This is a workaround for a bug in GH actions/checkout. If a submodule is added and removed,
    // it effectively breaks any future builds of this repository on a given self-hosted runner.
    // The workaround step below comes from:
    // https://github.com/actions/checkout/issues/590#issuecomment-970586842
    //
    // As an exception to general rule, we use here bash even on Windows. As the bash us the one
    // coming from a git installation, we can assume that git works nicely with it.
    // Having this rewritten to github-script might have been nicer but it does not seem
    // effort-worthy.
    //
    // See:
    // https://github.com/actions/checkout/issues/590
    // https://github.com/actions/checkout/issues/788
    // and many other duplicate reports.
    let git_bash_command = "git checkout -f $(git -c user.name=x -c user.email=x@x commit-tree $(git hash-object -t tree /dev/null) < /dev/null) || :";
    let submodules_workaround_win = Step {
        // We can't add git-bash to PATH because this would break the Rust build.
        // Instead we manually spawn the bash with a given command from CMD shell.
        run: Some(format!(r#""c:\Program Files\Git\bin\bash.exe" -c "{}""#, git_bash_command)),
        shell: Some(Shell::Cmd),
        r#if: Some(is_windows_runner()),
        name: Some(
            "Workaround for https://github.com/actions/checkout/issues/590 (Windows)".into(),
        ),
        ..default()
    };
    let submodules_workaround_linux = Step {
        run: Some(git_bash_command.into()),
        shell: Some(Shell::Bash),
        r#if: Some(is_non_windows_runner()),
        name: Some(
            "Workaround for  https://github.com/actions/checkout/issues/590 (non-Windows)".into(),
        ),
        ..default()
    };
    let actual_checkout = Step {
        name: Some("Checking out the repository".into()),
        // FIXME: Check what is wrong with v3. Seemingly Engine Tests fail because there's only a
        //        shallow copy of the repo.
        uses: Some("actions/checkout@v2".into()),
        with: Some(step::Argument::Checkout { clean: Some(false) }),
        ..default()
    };
    [submodules_workaround_win, submodules_workaround_linux, actual_checkout]
}

pub trait JobArchetype {
    fn id_key_base() -> String {
        std::any::type_name::<Self>().to_kebab_case()
    }

    fn key(os: OS) -> String {
        format!("{}-{}", Self::id_key_base(), os)
    }

    fn job(os: OS) -> Job;

    fn entry(os: OS) -> (String, Job) {
        (Self::key(os), Self::job(os))
    }

    // [Step ID] => [variable names]
    fn outputs() -> BTreeMap<String, Vec<String>> {
        default()
    }

    fn expose_outputs(job: &mut Job) {
        for (step_id, outputs) in Self::outputs() {
            for output in outputs {
                job.expose_output(&step_id, output);
            }
        }
    }
}<|MERGE_RESOLUTION|>--- conflicted
+++ resolved
@@ -413,19 +413,16 @@
         Ok(ret)
     }
 
-<<<<<<< HEAD
-    pub fn fail_fast(mut self, fail_fast: bool) -> Self {
-        self.fail_fast = Some(fail_fast);
-        self
-    }
-
-=======
->>>>>>> 2a360d62
     pub fn insert_to_matrix(
         &mut self,
         name: impl Into<String>,
         values: impl IntoIterator<Item: Serialize>,
     ) -> Result<&mut Self> {
+    pub fn new_string(
+        description: impl Into<String>,
+        required: bool,
+        default: impl Into<String>,
+    ) -> Self {
         let values = values.into_iter().map(|v| serde_json::to_value(v)).collect_result()?;
         self.matrix.insert(name.into(), serde_json::Value::Array(values));
         Ok(self)
@@ -462,20 +459,6 @@
 }
 
 impl Step {
-    pub fn with_secret_exposed_as(
-        self,
-        secret: impl AsRef<str>,
-        given_name: impl Into<String>,
-    ) -> Self {
-        let secret_expr = wrap_expression(format!("secrets.{}", secret.as_ref()));
-        self.with_env(given_name, secret_expr)
-    }
-
-    pub fn with_env(mut self, name: impl Into<String>, value: impl Into<String>) -> Self {
-        self.env.insert(name.into(), value.into());
-        self
-    }
-
     pub fn with_if(mut self, condition: impl Into<String>) -> Self {
         self.r#if = Some(condition.into());
         self
@@ -635,7 +618,7 @@
         // FIXME: Check what is wrong with v3. Seemingly Engine Tests fail because there's only a
         //        shallow copy of the repo.
         uses: Some("actions/checkout@v2".into()),
-        with: Some(step::Argument::Checkout { clean: Some(false) }),
+        with: Some(step::Argument::Checkout { clean: Some(true) }),
         ..default()
     };
     [submodules_workaround_win, submodules_workaround_linux, actual_checkout]
