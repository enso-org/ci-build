use crate::prelude::*;
use serde::de::DeserializeOwned;

pub trait PathExt: AsRef<Path> {
    fn join_many<P: AsRef<Path>>(&self, segments: impl IntoIterator<Item = P>) -> PathBuf {
        let mut ret = self.as_ref().to_path_buf();
        ret.extend(segments);
        ret
    }

    /// Appends a new extension to the file.
    ///
    /// Does not try to replace previous extension, unlike `set_extension`.
    ///
    /// ```
    /// use ide_ci::extensions::path::PathExt;
    /// use std::path::PathBuf;
    ///
    /// let path = PathBuf::from("foo.tar").with_appended_extension("gz");
    /// assert_eq!(path, PathBuf::from("foo.tar.gz"));
    ///
    /// let path = PathBuf::from("foo").with_appended_extension("zip");
    /// assert_eq!(path, PathBuf::from("foo.zip"));
    /// ```
    fn with_appended_extension(&self, extension: impl AsRef<OsStr>) -> PathBuf {
        let mut ret = self.as_ref().to_path_buf().into_os_string();
        ret.push(".");
        ret.push(extension.as_ref());
        ret.into()
    }

<<<<<<< HEAD
    fn as_str(&self) -> &str {
        self.as_ref().to_str().unwrap()
=======
    #[context("Failed to deserialize file `{}` as type `{}`.", self.as_ref().display(), std::any::type_name::<T>())]
    fn read_to_json<T: DeserializeOwned>(&self) -> Result<T> {
        let file = std::fs::File::open(self)?;
        serde_json::from_reader(file).anyhow_err()
    }

    fn write_as_json<T: Serialize>(&self, value: &T) -> Result {
        let file = std::fs::File::create(self)?;
        serde_json::to_writer(file, value).anyhow_err()
>>>>>>> b3344ecd
    }
}

impl<T: AsRef<Path>> PathExt for T {}

#[cfg(test)]
mod tests {
    #[allow(unused_imports)]
    use super::*;
}<|MERGE_RESOLUTION|>--- conflicted
+++ resolved
@@ -29,10 +29,6 @@
         ret.into()
     }
 
-<<<<<<< HEAD
-    fn as_str(&self) -> &str {
-        self.as_ref().to_str().unwrap()
-=======
     #[context("Failed to deserialize file `{}` as type `{}`.", self.as_ref().display(), std::any::type_name::<T>())]
     fn read_to_json<T: DeserializeOwned>(&self) -> Result<T> {
         let file = std::fs::File::open(self)?;
@@ -42,7 +38,10 @@
     fn write_as_json<T: Serialize>(&self, value: &T) -> Result {
         let file = std::fs::File::create(self)?;
         serde_json::to_writer(file, value).anyhow_err()
->>>>>>> b3344ecd
+    }
+
+    fn as_str(&self) -> &str {
+        self.as_ref().to_str().unwrap()
     }
 }
 
