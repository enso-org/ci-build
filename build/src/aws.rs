--- conflicted
+++ resolved
@@ -155,8 +155,6 @@
 
     bucket_context.put_yaml("manifest.yaml", &new_manifest).await?;
     Ok(())
-<<<<<<< HEAD
-=======
 }
 
 #[cfg(test)]
@@ -192,5 +190,4 @@
 
         Ok(())
     }
->>>>>>> 50e8af93
 }