#![feature(async_closure)]
#![feature(exit_status_error)]
#![feature(generic_associated_types)]
#![feature(associated_type_bounds)]
#![feature(option_result_contains)]
#![feature(result_flattening)]
#![feature(async_stream)]
#![feature(default_free_fn)]
#![feature(map_first_last)]
#![feature(bool_to_option)]

pub use ide_ci::prelude;
use ide_ci::prelude::*;

use anyhow::Context;
use enso_build::args::Args;
use enso_build::args::BuildKind;
use enso_build::args::WhatToDo;
use enso_build::enso::BuiltEnso;
use enso_build::enso::IrCaches;
use enso_build::paths;
use enso_build::paths::ComponentPaths;
use enso_build::paths::Paths;
use enso_build::retrieve_github_access_token;
use enso_build::setup_octocrab;
use enso_build::version::Versions;
use ide_ci::extensions::path::PathExt;
use ide_ci::future::AsyncPolicy;
use ide_ci::goodie::GoodieDatabase;
use ide_ci::goodies::graalvm;
use ide_ci::goodies::sbt;
use ide_ci::program::with_cwd::WithCwd;
use ide_ci::programs::git::Git;
use ide_ci::programs::Flatc;
use ide_ci::programs::Sbt;
use ide_ci::run_in_ci;
use platforms::TARGET_ARCH;
use platforms::TARGET_OS;
use std::env::consts::EXE_EXTENSION;
use sysinfo::SystemExt;


const FLATC_VERSION: Version = Version::new(1, 12, 0);
const GRAAL_VERSION: Version = Version::new(21, 1, 0);
const GRAAL_JAVA_VERSION: graalvm::JavaVersion = graalvm::JavaVersion::Java11;
const PARALLEL_ENSO_TESTS: AsyncPolicy = AsyncPolicy::Sequential;

pub async fn download_project_templates(client: reqwest::Client, enso_root: PathBuf) -> Result {
    // Download Project Template Files
    let output_base = enso_root.join("lib/scala/pkg/src/main/resources/");
    let url_base = Url::parse("https://github.com/enso-org/project-templates/raw/main/")?;
    let to_handle = [
        ("Orders", vec!["data/store_data.xlsx", "src/Main.enso"]),
        ("Restaurants", vec!["data/la_districts.csv", "data/restaurants.csv", "src/Main.enso"]),
        ("Stargazers", vec!["src/Main.enso"]),
    ];

    let mut futures = Vec::<BoxFuture<'static, Result>>::new();
    for (project_name, relative_paths) in to_handle {
        for relative_path in relative_paths {
            let relative_url_base = url_base.join(&format!("{}/", project_name))?;
            let relative_output_base = output_base.join(project_name.to_lowercase());
            let client = client.clone();
            let future = async move {
                ide_ci::io::download_relative(
                    &client,
                    &relative_url_base,
                    &relative_output_base,
                    &PathBuf::from(relative_path),
                )
                .await?;
                Ok(())
            };
            futures.push(future.boxed());
        }
    }

    let _result = ide_ci::future::try_join_all(futures, AsyncPolicy::FutureParallelism).await?;
    println!("Completed downloading templates");
    Ok(())
}

#[derive(Clone, Copy, Debug, Display, PartialEq)]
pub enum BuildMode {
    Development,
    NightlyRelease,
}

#[derive(Clone, Copy, Debug)]
pub struct BuildConfiguration {
    /// If true, repository shall be cleaned at the build start.
    ///
    /// Makes sense given that incremental builds with SBT are currently broken.
    clean_repo:            bool,
    mode:                  BuildMode,
    test_scala:            bool,
    test_standard_library: bool,
    /// Whether benchmarks are compiled.
    ///
    /// Note that this does not run the benchmarks, only ensures that they are buildable.
    benchmark_compilation: bool,
    build_js_parser:       bool,
    build_bundles:         bool,
}

impl BuildConfiguration {
    pub fn new(args: &Args) -> Self {
        let mut config = match args.kind {
            BuildKind::Dev => LOCAL,
            BuildKind::Nightly => NIGHTLY,
        };

        // Update build configuration with a custom arg overrides.
        if matches!(args.command, WhatToDo::Upload(_)) || args.bundle.contains(&true) {
            config.build_bundles = true;
        }
        config
    }
}

const LOCAL: BuildConfiguration = BuildConfiguration {
    clean_repo:            true,
    mode:                  BuildMode::Development,
    test_scala:            true,
    test_standard_library: true,
    benchmark_compilation: true,
    build_js_parser:       true,
    build_bundles:         false,
};

const NIGHTLY: BuildConfiguration = BuildConfiguration {
    clean_repo:            true,
    mode:                  BuildMode::NightlyRelease,
    test_scala:            false,
    test_standard_library: false,
    benchmark_compilation: false,
    build_js_parser:       false,
    build_bundles:         false,
};

pub async fn deduce_versions(
    octocrab: &Octocrab,
    build_kind: BuildKind,
    target_repo: &RepoContext,
    root_path: impl AsRef<Path>,
) -> Result<Versions> {
    println!("Deciding on version to target.");
    let changelog_path = enso_build::paths::root_to_changelog(&root_path);
    let version = if let Ok(version) = enso_build::version::version_from_legacy_repo(root_path) {
        println!("Using legacy version override from build.sbt: {}", version);
        version
    } else {
        Version {
            pre: match build_kind {
                BuildKind::Dev => Versions::local_prerelease()?,
                BuildKind::Nightly => Versions::nightly_prerelease(octocrab, target_repo).await?,
            },
            ..enso_build::version::base_version(&changelog_path)?
        }
    };
    Ok(Versions::new(version))
}


#[tokio::main]
async fn main() -> anyhow::Result<()> {
    // We want arg parsing to be the very first thing, so when user types wrong arguments, the error
    // diagnostics will be first and only thing that is output.
    let args: Args = argh::from_env();

    println!("Initial environment:");

    // We want arg parsing to be the very first thing, so when user types wrong arguments, the error
    // diagnostics will be first and only thing that is output.
    let args: Args = argh::from_env();

    for (key, value) in std::env::vars() {
        println!("\t{key}={value}");
    }

    let mut config = match args.kind {
        BuildKind::Dev => LOCAL,
        BuildKind::Nightly => NIGHTLY,
    };
    if matches!(args.command, WhatToDo::Upload(_)) || args.bundle.contains(&true) {
        config.build_bundles = true;
    }

    // Get default build configuration for given build kind.
    let config = BuildConfiguration::new(&args);
    let octocrab = setup_octocrab()?;
    let enso_root = args.target.clone();
    println!("Repository location: {}", enso_root.display());

<<<<<<< HEAD

    let repo = &args.repo;
=======
    let repo = ide_ci::actions::env::repository()
        .unwrap_or(RepoContext { owner: "enso-org".into(), name: "ci-build".into() });
>>>>>>> b3344ecd

    let versions = deduce_versions(&octocrab, args.kind, &repo, &enso_root).await?;
    versions.publish()?;
    println!("Target version: {versions:?}.");
    let paths = Paths::new_version(&enso_root, versions.version.clone())?;

    match args.command {
        WhatToDo::Prepare(_) => {
            let commit = ide_ci::actions::env::commit()?;
            let latest_changelog_body =
                enso_build::changelog::retrieve_unreleased_release_notes(paths.changelog())?;

            println!("Preparing release {} for commit {}", versions.version, commit);

            let release = repo
                .repos(&octocrab)
                .releases()
                .create(&versions.tag())
                .target_commitish(&commit)
                .name(&versions.pretty_name())
                .body(&latest_changelog_body.contents)
                .prerelease(true)
                .draft(true)
                .send()
                .await?;

            enso_build::env::emit_release_id(release.id);
            return Ok(());
        }
        WhatToDo::Finish(_) => {
            let release_id = enso_build::env::release_id()?;
            println!("Looking for release with id {release_id} on github.");
            let release = repo.repos(&octocrab).releases().get_by_id(release_id).await?;
            println!("Found the target release, will publish it.");
            repo.repos(&octocrab).releases().update(release.id.0).draft(false).send().await?;
            iprintln!("Done. Release URL: {release.url}");

            paths.download_edition_file_artifact().await?;
            println!("Updating edition in the AWS S3.");
            enso_build::aws::update_manifest(repo, &paths).await?;

            return Ok(());
        }
        // We don't use catch-all `_` arm, as we want to consider this point each time a new variant
        // is added.
        WhatToDo::Build(_) | WhatToDo::Upload(_) | WhatToDo::Run(_) => {}
    };

    if ide_ci::run_in_ci() {
        // On CI we remove IR caches. They might contain invalid or outdated data, as are using
        // engine version as part of the key. As such, any change made to engine that does not
        // change its version might break the caches.
        // See (private): https://discord.com/channels/401396655599124480/407883082310352928/939618590158630922
        ide_ci::io::remove_dir_if_exists(paths::cache_directory())?;
    }

    let git = Git::new(&enso_root);
    if config.clean_repo {
        git.clean_xfd().await?;
        let lib_src = PathBuf::from_iter(["distribution", "lib"]);
        git.args(["checkout"])?.arg(lib_src).run_ok().await?;
    }

    // Build environment preparations.
    let goodies = GoodieDatabase::new()?;

    // Building native images with Graal on Windows requires Microsoft Visual C++ Build Tools
    // available in the environment. If it is not visible, we need to add it.
    if TARGET_OS == OS::Windows && ide_ci::programs::vs::Cl.lookup().is_err() {
        ide_ci::programs::vs::apply_dev_environment().await?;
    }

    // Setup GraalVM
    let graalvm = graalvm::GraalVM {
        client:        &octocrab,
        graal_version: &GRAAL_VERSION,
        java_version:  GRAAL_JAVA_VERSION,
        os:            TARGET_OS,
        arch:          TARGET_ARCH,
    };
    goodies.require(&graalvm).await?;
    graalvm::Gu.require_present().await?;
    graalvm::Gu.cmd()?.args(["install", "native-image"]).status().await?.exit_ok()?;

    // Setup SBT
    goodies.require(&sbt::Sbt).await?;
    ide_ci::programs::Sbt.require_present().await?;

    // Other programs.
    ide_ci::programs::Git::default().require_present().await?;
    ide_ci::programs::Go.require_present().await?;
    ide_ci::programs::Cargo.require_present().await?;
    ide_ci::programs::Node.require_present().await?;
    ide_ci::programs::Npm.require_present().await?;

    // Setup Conda Environment
    // Install FlatBuffers Compiler
    // If it is not available, we require conda to install it. We should not require conda in other
    // scenarios.
    // TODO: After flatc version is bumped, it should be possible to get it without `conda`.
    //       See: https://www.pivotaltracker.com/story/show/180303547
    if let Err(e) = Flatc.require_present_at(&FLATC_VERSION).await {
        println!("Cannot find expected flatc: {}", e);
        // GitHub-hosted runner has `conda` on PATH but not things installed by it.
        // It provides `CONDA` variable pointing to the relevant location.
        if let Some(conda_path) = std::env::var_os("CONDA").map(PathBuf::from) {
            ide_ci::env::prepend_to_path(conda_path.join("bin"))?;
            if TARGET_OS == OS::Windows {
                // Not sure if it documented anywhere, but this is where installed `flatc` appears
                // on Windows.
                ide_ci::env::prepend_to_path(conda_path.join("Library").join("bin"))?;
            }
        }

        ide_ci::programs::Conda
            .call_args(["install", "-y", "--freeze-installed", "flatbuffers=1.12.0"])
            .await?;
        ide_ci::programs::Flatc.lookup()?;
    }

    let _ = paths.emit_env_to_actions(); // Ignore error: we might not be run on CI.
    println!("Build configuration: {:#?}", config);

    if let WhatToDo::Run(run) = args.command {
        return match run.command_pieces.as_slice() {
            [head, tail @ ..] => {
                let mut child = std::process::Command::new(head)
                    .args(tail)
                    .current_dir(paths.repo_root)
                    .spawn()?;
                child.wait()?.exit_ok()?;
                Ok(())
            }
            args => bail!("Invalid argument list for a command to be run: {:?}", args),
        };
    }


    let git = Git::new(&enso_root);
    if config.clean_repo {
        git.clean_xfd().await?;
        let lib_src = PathBuf::from_iter(["distribution", "lib"]);
        git.args(["checkout"])?.arg(lib_src).run_ok().await?;
    }

    // Setup Tests on Windows
    if TARGET_OS == OS::Windows {
        std::env::set_var("CI_TEST_TIMEFACTOR", "2");
        std::env::set_var("CI_TEST_FLAKY_ENABLE", "true");
    }

    //



    //



    // Disable TCP/UDP Offloading


    // Install Dependencies of the Simple Library Server
    ide_ci::programs::Npm
        .install(enso_root.join_many(["tools", "simple-library-server"]))?
        .status()
        .await?
        .exit_ok()?;

    // Download Project Template Files
    let client = reqwest::Client::new();
    download_project_templates(client.clone(), enso_root.clone()).await?;



    let sbt = WithCwd::new(Sbt, &enso_root);


    let mut system = sysinfo::System::new();
    system.refresh_memory();
    dbg!(system.total_memory());

    // Build packages.
    println!("Bootstrapping Enso project.");
    sbt.call_arg("bootstrap").await?;


    // TRANSITION: the PR that movevs changelog also removes the need (and possibility) of stdlib
    //             version updates through sbt
    if !paths.changelog().exists() {
        println!("Verifying the Stdlib Version.");
        sbt.call_arg("stdlib-version-updater/run update --no-format").await?;
    }

    if TARGET_OS != OS::Windows {
        // FIXME debug what is going on here
        sbt.call_arg("verifyLicensePackages").await?;
    }

    if system.total_memory() > 10_000_000 {
        let mut tasks = vec![
            "engine-runner/assembly",
            "launcher/buildNativeImage",
            "project-manager/buildNativeImage",
            "buildLauncherDistribution",
            "buildEngineDistribution",
            "buildProjectManagerDistribution",
        ];

        if config.benchmark_compilation {
            tasks.extend([
                "runtime/Benchmark/compile",
                "language-server/Benchmark/compile",
                "searcher/Benchmark/compile",
            ]);
        }

        let build_stuff = Sbt::concurrent_tasks(tasks);
        sbt.call_arg(format!("runtime/clean; {}", build_stuff)).await?;
    } else {
        // Compile
        sbt.call_arg("compile").await?;

        // Build the Runner & Runtime Uberjars
        sbt.call_arg("runtime/clean; engine-runner/assembly").await?;

        // Build the Launcher Native Image
        sbt.call_arg("launcher/assembly").await?;
        sbt.call_args(["--mem", "1536", "launcher/buildNativeImage"]).await?;

        // Build the PM Native Image
        sbt.call_arg("project-manager/assembly").await?;
        sbt.call_args(["--mem", "1536", "project-manager/buildNativeImage"]).await?;

        // Prepare Launcher Distribution
        //create_launcher_package(&paths)?;
        sbt.call_arg("buildLauncherDistribution").await?;

        // Prepare Engine Distribution
        sbt.call_arg("runtime/clean; buildEngineDistribution").await?;

        // Prepare Project Manager Distribution
        sbt.call_arg("buildProjectManagerDistribution").await?;

        if config.benchmark_compilation {
            // Check Runtime Benchmark Compilation
            sbt.call_arg("runtime/clean; runtime/Benchmark/compile").await?;

            // Check Language Server Benchmark Compilation
            sbt.call_arg("runtime/clean; language-server/Benchmark/compile").await?;

            // Check Searcher Benchmark Compilation
            sbt.call_arg("searcher/Benchmark/compile").await?;
        }
    }
    if config.test_scala {
        // Test Enso
        sbt.call_arg("set Global / parallelExecution := false; runtime/clean; compile; test")
            .await?;
    }

    // === Build Distribution ===
    // Build the Project Manager Native Image
    // FIXME looks like a copy-paste error

    if config.mode == BuildMode::Development {
        // docs-generator fails on Windows because it can't understand non-Unix-style paths.
        if TARGET_OS != OS::Windows {
            // Build the docs from standard library sources.
            sbt.call_arg("docs-generator/run").await?;
        }
    }

    if config.build_js_parser {
        // Build the Parser JS Bundle
        // TODO do once across the build
        // The builds are run on 3 platforms, but
        // Flatbuffer schemas are platform agnostic, so they just need to be
        // uploaded from one of the runners.
        sbt.call_arg("syntaxJS/fullOptJS").await?;
        ide_ci::io::copy_to(
            paths.target.join("scala-parser.js"),
            paths.target.join("parser-upload"),
        )?;
    }


    let enso = BuiltEnso { paths: paths.clone() };
    if config.test_standard_library {
        // Prepare Engine Test Environment
        if let Ok(gdoc_key) = std::env::var("GDOC_KEY") {
            let google_api_test_data_dir =
                enso_root.join("test").join("Google_Api_Test").join("data");
            ide_ci::io::create_dir_if_missing(&google_api_test_data_dir)?;
            std::fs::write(google_api_test_data_dir.join("secret.json"), &gdoc_key)?;
        }
        enso.run_tests(IrCaches::No, PARALLEL_ENSO_TESTS).await?;
    }

    let std_libs = paths.engine.dir.join("lib").join("Standard");
    // Compile the Standard Libraries (Unix)
    println!("Compiling standard libraries under {}", std_libs.display());
    for entry in std_libs.read_dir()? {
        let entry = entry?;
        let target = entry.path().join(paths.version().to_string());
        enso.compile_lib(target)?.run_ok().await?;
    }

    if config.test_standard_library {
        enso.run_tests(IrCaches::Yes, PARALLEL_ENSO_TESTS).await?;
    }


    // Verify License Packages in Distributions
    // FIXME apparently this does not work on Windows due to some CRLF issues?
    if config.mode == BuildMode::NightlyRelease && TARGET_OS != OS::Windows {
        /*  refversion=${{ env.ENSO_VERSION }}
            binversion=${{ env.DIST_VERSION }}
            engineversion=$(${{ env.ENGINE_DIST_DIR }}/bin/enso --version --json | jq -r '.version')
            test $binversion = $refversion || (echo "Tag version $refversion and the launcher version $binversion do not match" && false)
            test $engineversion = $refversion || (echo "Tag version $refversion and the engine version $engineversion do not match" && false)
        */


        async fn verify_generated_package(
            sbt: &impl Program,
            package: &str,
            path: impl AsRef<Path>,
        ) -> Result {
            sbt.cmd()?
                .arg(format!(
                    "enso/verifyGeneratedPackage {} {}",
                    package,
                    path.as_ref().join("THIRD-PARTY").display()
                ))
                .run_ok()
                .await
        }

        verify_generated_package(&sbt, "engine", &paths.engine.dir).await?;
        verify_generated_package(&sbt, "launcher", &paths.launcher.dir).await?;
        verify_generated_package(&sbt, "project-manager", &paths.project_manager.dir).await?;
        for libname in ["Base", "Table", "Image", "Database"] {
            verify_generated_package(
                &sbt,
                libname,
                paths
                    .engine
                    .dir
                    .join_many(["lib", "Standard"])
                    .join(libname)
                    .join(paths.version().to_string()),
            )
            .await?;
        }
    }

    // Compress the built artifacts for upload
    // The artifacts are compressed before upload to work around an error with long path handling in
    // the upload-artifact action on Windows. See: https://github.com/actions/upload-artifact/issues/240
    paths.engine.pack().await?;
    // let output_archive =
    // paths.engine.root.join(&paths.engine.name).with_appended_extension("zip"); // The artifacts
    // are compressed before upload to work around an error with long path handling in // the upload-artifact action on Windows. See: https://github.com/actions/upload-artifact/issues/240
    // SevenZip.add_cmd(&output_archive,
    // once("*"))?.current_dir(&paths.engine.root).run_ok().await?;

    let schema_dir =
        paths.repo_root.join_many(["engine", "language-server", "src", "main", "schema"]);
    let schema_files = schema_dir.read_dir()?.map(|e| e.map(|e| e.path())).collect_result()?;
    ide_ci::archive::create(paths.target.join("fbs-upload/fbs-schema.zip"), schema_files).await?;
    // ide_ci::io::copy_to(&schema_dir, paths.target.join("fbs-upload"))?;
    // ide_ci::programs::SevenZip
    //     .pack(paths.target.join("fbs-upload/fbs-schema.zip"), once(schema_dir.join("*")))
    //     .await?;


    if TARGET_OS == OS::Linux && run_in_ci() {
        paths.upload_edition_file_artifact().await?;
    }

    if config.build_bundles {
        // Launcher bundle
        let bundles = create_bundles(&paths).await?;

        if matches!(args.command, WhatToDo::Upload(_)) {
            // Make packages.
            let packages = create_packages(&paths).await?;

            let release_id = enso_build::env::release_id()?;
            let repo_handler = repo.repos(&octocrab);

            // let release_name = format!("Enso {}", paths.triple.version);
            let tag_name = versions.to_string();

            let releases_handler = repo_handler.releases();
            // let triple = paths.triple.clone();
            let release = releases_handler
                .get_by_id(release_id)
                .await
                .context(format!("Failed to find release by tag {tag_name}."))?;

            let client = ide_ci::github::create_client(retrieve_github_access_token()?)?;
            for package in packages {
                ide_ci::github::release::upload_asset(repo, &client, release.id, package).await?;
            }
            for bundle in bundles {
                ide_ci::github::release::upload_asset(repo, &client, release.id, bundle).await?;
            }
        }
    } else {
        // Perhaps won't be needed with the new artifact API.
        package_component(&paths.engine).await?;
    }

    Ok(())
}

#[context("Failed to create a launcher distribution.")]
pub fn create_launcher_distribution(paths: &Paths) -> Result {
    paths.launcher.clear()?;
    ide_ci::io::copy_to(
        paths.repo_root.join_many(["distribution", "launcher", "THIRD-PARTY"]),
        &paths.launcher.dir,
    )?;
    ide_ci::io::copy_to(
        paths.repo_root.join("enso").with_extension(EXE_EXTENSION),
        &paths.launcher.dir.join("bin"),
    )?;
    //     IO.createDirectory(distributionRoot / "dist")
    //     IO.createDirectory(distributionRoot / "runtime")
    for filename in [".enso.portable", "README.md"] {
        ide_ci::io::copy_to(
            paths.repo_root.join_many(["distribution", "launcher", filename]),
            &paths.launcher.dir,
        )?;
    }
    Ok(())
}

pub async fn create_packages(paths: &Paths) -> Result<Vec<PathBuf>> {
    let mut ret = Vec::new();
    if paths.launcher.root.exists() {
        println!("Packaging launcher.");
        ret.push(package_component(&paths.launcher).await?);
        // IO.createDirectories(
        //     Seq("dist", "config", "runtime").map(root / "enso" / _)
        // )
    }

    if paths.engine.root.exists() {
        println!("Packaging engine.");
        ret.push(package_component(&paths.engine).await?);
    }
    Ok(ret)
}

#[context("Placing a GraalVM package under {}", target_directory.as_ref().display())]
pub async fn place_graal_under(target_directory: impl AsRef<Path>) -> Result {
    let graal_path = PathBuf::from(ide_ci::env::expect_var_os("JAVA_HOME")?);
    let graal_dirname = graal_path
        .file_name()
        .context(anyhow!("Invalid Graal Path deduced from JAVA_HOME: {}", graal_path.display()))?;
    ide_ci::io::mirror_directory(&graal_path, target_directory.as_ref().join(graal_dirname)).await
}

#[context("Placing a Enso Engine package in {}", target_engine_dir.as_ref().display())]
pub fn place_component_at(
    engine_paths: &ComponentPaths,
    target_engine_dir: impl AsRef<Path>,
) -> Result {
    ide_ci::io::copy(&engine_paths.dir, &target_engine_dir)
}

#[async_trait]
trait ComponentPathExt {
    async fn pack(&self) -> Result;
    fn clear(&self) -> Result;
}

#[async_trait]
impl ComponentPathExt for ComponentPaths {
    async fn pack(&self) -> Result {
        ide_ci::archive::create(&self.artifact_archive, [&self.dir]).await
    }
    fn clear(&self) -> Result {
        ide_ci::io::remove_dir_if_exists(&self.root)?;
        ide_ci::io::remove_file_if_exists(&self.artifact_archive)
    }
}

pub async fn create_bundle(
    paths: &Paths,
    base_component: &ComponentPaths,
    bundle: &ComponentPaths,
) -> Result {
    bundle.clear()?;
    ide_ci::io::copy(&base_component.root, &bundle.root)?;

    let bundled_engine_dir = bundle.dir.join("dist").join(paths.version().to_string());
    place_component_at(&paths.engine, &bundled_engine_dir)?;
    place_graal_under(bundle.dir.join("runtime")).await?;
    Ok(())
}

pub async fn create_bundles(paths: &Paths) -> Result<Vec<PathBuf>> {
    // Make sure that Graal has the needed optional components installed (on platforms that support
    // them).
    if TARGET_OS != OS::Windows {
        // Windows does not support sulong.
        graalvm::Gu.call_args(["install", "python", "r"]).await?;
    }

    // Launcher bundle.
    let engine_bundle =
        ComponentPaths::new(&paths.build_dist_root, "enso-bundle", "enso", &paths.triple);
    create_bundle(paths, &paths.launcher, &engine_bundle).await?;
    engine_bundle.pack().await?;


    // Project manager bundle.
    let pm_bundle = ComponentPaths::new(
        &paths.build_dist_root,
        "project-manager-bundle",
        "enso",
        &paths.triple,
    );
    create_bundle(paths, &paths.project_manager, &pm_bundle).await?;
    ide_ci::io::copy(
        paths.repo_root.join_many(["distribution", "enso.bundle.template"]),
        pm_bundle.dir.join(".enso.bundle"),
    )?;
    pm_bundle.pack().await?;
    Ok(vec![engine_bundle.artifact_archive, pm_bundle.artifact_archive])
}

pub async fn package_component(paths: &ComponentPaths) -> Result<PathBuf> {
    #[cfg(not(target_os = "windows"))]
    {
        let pattern =
            paths.dir.join_many(["bin", "*"]).with_extension(EXE_EXTENSION).display().to_string();
        for binary in glob::glob(&pattern)? {
            ide_ci::io::allow_owner_execute(binary?)?;
        }
    }

    ide_ci::archive::create(&paths.artifact_archive, [&paths.root]).await?;
    Ok(paths.artifact_archive.clone())
}

#[cfg(test)]
mod tests {
    use super::*;
    use enso_build::paths::GuiPaths;
    use enso_build::paths::TargetTriple;
    use ide_ci::io::download_and_extract;
    use ide_ci::programs::Npm;
    use regex::Regex;
    use tempfile::TempDir;

    /// Workaround fix by wdanilo, see: https://github.com/rustwasm/wasm-pack/issues/790
    pub fn js_workaround_patcher(code: impl Into<String>) -> Result<String> {
        let replacements = [
            (r"if \(\(typeof URL.*}\);", "return imports"),
            (r"if \(typeof module.*let result;", "return imports"),
            (r"export default init;", "export default init"),
        ];

        let mut ret = code.into();
        for (regex, replacement) in replacements {
            let regex = Regex::new(regex).unwrap();
            ret = regex.replace_all(&ret, replacement).to_string();
        }

        ret.push_str(
            "\nexport function after_load(w,m) { wasm = w; init.__wbindgen_wasm_module = m;}",
        );
        Ok(ret)
    }

    pub fn patch_file(
        path: impl AsRef<Path>,
        patcher: impl FnOnce(String) -> Result<String>,
    ) -> Result {
        let original_content = std::fs::read_to_string(&path)?;
        let patched_content = patcher(original_content)?;
        std::fs::write(path, patched_content)?;
        Ok(())
    }

    async fn download_js_assets(paths: &impl GuiPaths) -> Result {
        let workdir = paths.root().join(".assets-temp");
        ide_ci::io::reset_dir(&workdir)?;

        let ide_assets_main_zip = "ide-assets-main.zip";
        let ide_assets_url = "https://github.com/enso-org/ide-assets/archive/refs/heads/main.zip";
        let unzipped_assets = workdir.join_many(["ide-assets-main", "content", "assets"]);
        let js_lib_assets = paths.ide_desktop_lib_content().join("assets");
        download_and_extract(ide_assets_url, workdir).await?;
        Ok(())
    }

    async fn init(paths: &impl GuiPaths) -> Result {
        if !paths.dist_build_init().exists() {
            println!("Initialization");
            println!("Installing build script dependencies.");
            Npm.cmd()?.current_dir(paths.script()).arg("install").run_ok().await?;
            ide_ci::io::create_dir_if_missing(paths.dist())?;
            std::fs::write(paths.dist_build_init(), "")?;
        }
        Ok(())
    }

    #[tokio::test]
    async fn build_ide() -> Result {
        #[derive(Debug, Shrinkwrap)]
        pub struct GuiPathsData {
            #[shrinkwrap(main_field)]
            pub root: PathBuf,
            pub temp: TempDir,
        }

        impl GuiPaths for GuiPathsData {
            fn root(&self) -> &Path {
                &self.root
            }

            fn temp(&self) -> &Path {
                self.temp.path()
            }
        }

        let root_path = PathBuf::from("H:/NBO/enso5");
        let paths = GuiPathsData { root: root_path.clone(), temp: TempDir::new()? };
        let versions = Versions::new(Version::parse("2022.1.1-nightly.2022-02-03")?);
        let target = TargetTriple::new(versions);
        let is_dev = false;

        init(&paths).await?;

        let target_crate = "app/gui";
        let env = std::env::vars().filter(|(name, _val)| !name.starts_with("CARGO"));

        // let mut cmd = tokio::process::Command::new("wasm-pack");
        // cmd.env_remove("RUSTUP_TOOLCHAIN");
        // cmd.args([
        //     "build",
        //     "--target",
        //     "web",
        //     "--out-dir",
        //     &paths.wasm().as_os_str().to_str().unwrap(),
        //     "--out-name",
        //     "ide",
        //     target_crate,
        // ])
        // .current_dir(root_path)
        // .spawn()?
        // .wait()
        // .await?
        // .exit_ok()?;
        //
        //
        // patch_file(paths.wasm_glue(), js_workaround_patcher)?;
        // std::fs::rename(paths.wasm_main_raw(), paths.wasm_main())?;

        // if (!argv.dev) {
        //     console.log('Minimizing the WASM binary.')
        //                 await gzip(paths.wasm.main, paths.wasm.mainGz)
        //
        //     const limitMb = 4.6
        //     await checkWasmSize(paths.wasm.mainGz, limitMb)
        // }
        // Copy WASM files from temporary directory to Webpack's `dist` directory.
        // ide_ci::io::copy(paths.wasm(), paths.dist_wasm())?;



        // // JS PART
        Npm.args(["run", "install"])?.current_dir(paths.ide_desktop()).run_ok().await?;
        download_js_assets(&paths).await?;
        enso_build::project_manager::ensure_present(paths.dist(), &target).await?;

        Npm.cmd()?.current_dir(paths.ide_desktop()).args(["run", "dist"]).run_ok().await?;

        println!("{}", paths.temp.path().display());
        std::mem::forget(paths.temp);
        Ok(())
    }
}<|MERGE_RESOLUTION|>--- conflicted
+++ resolved
@@ -192,13 +192,7 @@
     let enso_root = args.target.clone();
     println!("Repository location: {}", enso_root.display());
 
-<<<<<<< HEAD
-
     let repo = &args.repo;
-=======
-    let repo = ide_ci::actions::env::repository()
-        .unwrap_or(RepoContext { owner: "enso-org".into(), name: "ci-build".into() });
->>>>>>> b3344ecd
 
     let versions = deduce_versions(&octocrab, args.kind, &repo, &enso_root).await?;
     versions.publish()?;
