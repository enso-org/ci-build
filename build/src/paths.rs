--- conflicted
+++ resolved
@@ -193,132 +193,6 @@
     }
 }
 
-<<<<<<< HEAD
-pub trait GuiPaths {
-    fn root(&self) -> &Path;
-    fn temp(&self) -> &Path;
-
-
-    fn github(&self) -> PathBuf {
-        self.root().join(".github")
-    }
-    fn github_workflows(&self) -> PathBuf {
-        self.github().join("workflows")
-    }
-
-    fn dist(&self) -> PathBuf {
-        self.root().join("dist")
-    }
-
-    fn dist_client(&self) -> PathBuf {
-        self.dist().join("client")
-    }
-
-    fn dist_content(&self) -> PathBuf {
-        self.dist().join("content")
-    }
-
-    fn dist_assets(&self) -> PathBuf {
-        self.dist_content().join("assets")
-    }
-
-    fn dist_package_json(&self) -> PathBuf {
-        self.dist_content().join("package.json")
-    }
-
-    fn dist_preload_js(&self) -> PathBuf {
-        self.dist_content().join("preload.js")
-    }
-
-    fn dist_bin(&self) -> PathBuf {
-        self.dist().join("bin")
-    }
-
-    fn dist_init(&self) -> PathBuf {
-        self.dist().join("init")
-    }
-
-    fn dist_build_init(&self) -> PathBuf {
-        self.dist().join("build-init")
-    }
-
-    fn dist_build_info(&self) -> PathBuf {
-        self.dist().join("build.json")
-    }
-
-    fn dist_tmp(&self) -> PathBuf {
-        self.dist().join("tmp")
-    }
-
-    const WASM_MAIN: &'static str = "ide.wasm";
-    const WASM_MAIN_RAW: &'static str = "ide_bg.wasm";
-    const WASM_GLUE: &'static str = "ide.js";
-
-    // Final WASM artifacts in `dist` directory.
-    fn dist_wasm(&self) -> PathBuf {
-        self.dist().join("wasm")
-    }
-
-    fn dist_wasm_main(&self) -> PathBuf {
-        self.dist().join(Self::WASM_MAIN)
-    }
-
-    fn dist_wasm_main_raw(&self) -> PathBuf {
-        self.dist().join(Self::WASM_MAIN_RAW)
-    }
-
-    fn dist_wasm_glue(&self) -> PathBuf {
-        self.dist().join(Self::WASM_GLUE)
-    }
-
-    // Intermediate WASM artifacts.
-    fn wasm(&self) -> PathBuf {
-        self.temp().join("enso-wasm")
-    }
-
-    fn wasm_main(&self) -> PathBuf {
-        self.wasm().join(Self::WASM_MAIN)
-    }
-
-    fn wasm_main_raw(&self) -> PathBuf {
-        self.wasm().join(Self::WASM_MAIN_RAW)
-    }
-
-    fn wasm_glue(&self) -> PathBuf {
-        self.wasm().join(Self::WASM_GLUE)
-    }
-
-    fn wasm_main_gz(&self) -> PathBuf {
-        self.wasm().join("ide.wasm.gz")
-    }
-
-    fn ide_desktop(&self) -> PathBuf {
-        self.root().join_many(["app", "ide-desktop"])
-    }
-
-    fn ide_desktop_lib_project_manager(&self) -> PathBuf {
-        self.ide_desktop().join_many(["lib", "project-manager"])
-    }
-
-    fn ide_desktop_lib_content(&self) -> PathBuf {
-        self.ide_desktop().join_many(["lib", "content"])
-    }
-
-    fn gui(&self) -> PathBuf {
-        self.root().join_many(["app", "gui"])
-    }
-
-    fn script(&self) -> PathBuf {
-        self.root().join("build")
-    }
-}
-
-pub fn project_manager(base_path: impl AsRef<Path>) -> PathBuf {
-    base_path
-        .as_ref()
-        .join_many(["enso", "bin", "project-manager"])
-        .with_appended_extension(EXE_EXTENSION)
-=======
 /// The default value of `ENSO_DATA_DIRECTORY`.
 /// See: https://enso.org/docs/developer/enso/distribution/distribution.html#installed-enso-distribution-layout
 pub fn default_data_directory() -> PathBuf {
@@ -338,5 +212,130 @@
 /// Get the place where global IR caches are stored.
 pub fn cache_directory() -> PathBuf {
     data_directory().join("cache")
->>>>>>> efb3452f
+}
+
+pub trait GuiPaths {
+    fn root(&self) -> &Path;
+    fn temp(&self) -> &Path;
+
+
+    fn github(&self) -> PathBuf {
+        self.root().join(".github")
+    }
+    fn github_workflows(&self) -> PathBuf {
+        self.github().join("workflows")
+    }
+
+    fn dist(&self) -> PathBuf {
+        self.root().join("dist")
+    }
+
+    fn dist_client(&self) -> PathBuf {
+        self.dist().join("client")
+    }
+
+    fn dist_content(&self) -> PathBuf {
+        self.dist().join("content")
+    }
+
+    fn dist_assets(&self) -> PathBuf {
+        self.dist_content().join("assets")
+    }
+
+    fn dist_package_json(&self) -> PathBuf {
+        self.dist_content().join("package.json")
+    }
+
+    fn dist_preload_js(&self) -> PathBuf {
+        self.dist_content().join("preload.js")
+    }
+
+    fn dist_bin(&self) -> PathBuf {
+        self.dist().join("bin")
+    }
+
+    fn dist_init(&self) -> PathBuf {
+        self.dist().join("init")
+    }
+
+    fn dist_build_init(&self) -> PathBuf {
+        self.dist().join("build-init")
+    }
+
+    fn dist_build_info(&self) -> PathBuf {
+        self.dist().join("build.json")
+    }
+
+    fn dist_tmp(&self) -> PathBuf {
+        self.dist().join("tmp")
+    }
+
+    const WASM_MAIN: &'static str = "ide.wasm";
+    const WASM_MAIN_RAW: &'static str = "ide_bg.wasm";
+    const WASM_GLUE: &'static str = "ide.js";
+
+    // Final WASM artifacts in `dist` directory.
+    fn dist_wasm(&self) -> PathBuf {
+        self.dist().join("wasm")
+    }
+
+    fn dist_wasm_main(&self) -> PathBuf {
+        self.dist().join(Self::WASM_MAIN)
+    }
+
+    fn dist_wasm_main_raw(&self) -> PathBuf {
+        self.dist().join(Self::WASM_MAIN_RAW)
+    }
+
+    fn dist_wasm_glue(&self) -> PathBuf {
+        self.dist().join(Self::WASM_GLUE)
+    }
+
+    // Intermediate WASM artifacts.
+    fn wasm(&self) -> PathBuf {
+        self.temp().join("enso-wasm")
+    }
+
+    fn wasm_main(&self) -> PathBuf {
+        self.wasm().join(Self::WASM_MAIN)
+    }
+
+    fn wasm_main_raw(&self) -> PathBuf {
+        self.wasm().join(Self::WASM_MAIN_RAW)
+    }
+
+    fn wasm_glue(&self) -> PathBuf {
+        self.wasm().join(Self::WASM_GLUE)
+    }
+
+    fn wasm_main_gz(&self) -> PathBuf {
+        self.wasm().join("ide.wasm.gz")
+    }
+
+    fn ide_desktop(&self) -> PathBuf {
+        self.root().join_many(["app", "ide-desktop"])
+    }
+
+    fn ide_desktop_lib_project_manager(&self) -> PathBuf {
+        self.ide_desktop().join_many(["lib", "project-manager"])
+    }
+
+    fn ide_desktop_lib_content(&self) -> PathBuf {
+        self.ide_desktop().join_many(["lib", "content"])
+    }
+
+    fn gui(&self) -> PathBuf {
+        self.root().join_many(["app", "gui"])
+    }
+
+    fn script(&self) -> PathBuf {
+        self.root().join("build")
+    }
+}
+
+pub fn project_manager(base_path: impl AsRef<Path>) -> PathBuf {
+    base_path
+        .as_ref()
+        .join_many(["enso", "bin", "project-manager"])
+        .with_appended_extension(EXE_EXTENSION)
 }